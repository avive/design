# Abstract Syntax Tree Semantics

WebAssembly code is represented as an Abstract Syntax Tree (AST) that has a
basic division between statements and expressions. Each function body consists
of exactly one statement. All expressions and operations are typed, with no
implicit conversions or overloading rules.

Verification of WebAssembly code requires only a single pass with constant-time
type checking and well-formedness checking.

WebAssembly offers a set of operations that are language-independent but closely
match operations in many programming languages and are efficiently implementable
on all modern computers.

The [rationale](Rationale.md) document details why WebAssembly is designed as
detailed in this document.

## Traps

Some operations may *trap* under some conditions, as noted below. In the MVP,
trapping means that execution in the WebAssembly instance is terminated and
abnormal termination is reported to the outside environment. In a JavaScript
environment such as a browser, a trap results in throwing a JavaScript exception.
If developer tools are active, attaching a debugger before the
termination would be sensible.

Callstack space is limited by unspecified and dynamically varying constraints
and is a source of [nondeterminism](Nondeterminism.md). If program callstack usage
exceeds the available callstack space at any time, a trap occurs.

Implementations must have an internal maximum call stack size, and every call
must take up some resources toward exhausting that size (of course, dynamic
resources may be exhausted much earlier). This rule exists to avoid differences
in observable behavior; if some implementations have this property and others
don't, the same program which runs successfully on some implementations may
consume unbounded resources and fail on others. Also, in the future, it is
expected that WebAssembly will add some form of stack-introspection
functionality, in which case such optimizations would be directly observable.

Support for explicit tail calls is planned in
[the future](FutureFeatures.md#general-purpose-proper-tail-calls),
which would add an explicit tail-call operation with well-defined effects
on stack introspection.

## Types

### Local Types

The following types are called the *local types*:

  * `i32`: 32-bit integer
  * `i64`: 64-bit integer
  * `f32`: 32-bit floating point
  * `f64`: 64-bit floating point

Note that the local types `i32` and `i64` are not inherently signed or
unsigned. The interpretation of these types is determined by individual
operations.

Parameters and local variables use local types.

Also note that there is no need for a `void` type; function signatures use
[sequences of types](#calls) to describe their return values, so a `void`
return type is represented as an empty sequence.

## Linear Memory

The main storage of a WebAssembly instance, called the *linear memory*, is a
contiguous, byte-addressable range of memory spanning from offset `0` and
extending for `memory_size` bytes which can be dynamically grown by
[`grow_memory`](AstSemantics.md#resizing). The linear memory can be considered to
be an untyped array of bytes, and it is unspecified how embedders map this array
into their process' own [virtual memory][]. The linear memory is sandboxed; it
does not alias the execution engine's internal data structures, the execution
stack, local variables, or other process memory. The initial state of linear
memory is specified by the [module](Modules.md#initial-state-of-linear-memory).

  [virtual memory]: https://en.wikipedia.org/wiki/Virtual_memory

In the MVP, linear memory is not shared between threads of execution. Separate
instances can execute in separate threads but have their own linear memory and can
only communicate through messaging, e.g. in browsers using `postMessage`. It
will be possible to share linear memory between threads of execution when
[threads](PostMVP.md#threads) are added.

### Linear Memory Accesses

Linear memory access is accomplished with explicit `load` and `store` operations.
Integer loads can specify a *storage size* which is smaller than the result type as
well as a signedness which determines whether the bytes are sign- or zero-
extended into the result type.

  * `i32.load8_s`: load 1 byte and sign-extend i8 to i32
  * `i32.load8_u`: load 1 byte and zero-extend i8 to i32
  * `i32.load16_s`: load 2 bytes and sign-extend i16 to i32
  * `i32.load16_u`: load 2 bytes and zero-extend i16 to i32
  * `i32.load`: load 4 bytes as i32
  * `i64.load8_s`: load 1 byte and sign-extend i8 to i64
  * `i64.load8_u`: load 1 byte and zero-extend i8 to i64
  * `i64.load16_s`: load 2 bytes and sign-extend i16 to i64
  * `i64.load16_u`: load 2 bytes and zero-extend i16 to i64
  * `i64.load32_s`: load 4 bytes and sign-extend i32 to i64
  * `i64.load32_u`: load 4 bytes and zero-extend i32 to i64
  * `i64.load`: load 8 bytes as i64
  * `f32.load`: load 4 bytes as f32
  * `f64.load`: load 8 bytes as f64

Stores have an additional input operand which is the `value` to store to memory.
Like loads, integer stores may specify a smaller *storage size* than the operand
size in which case integer wrapping is implied.

  * `i32.store8`: wrap i32 to i8 and store 1 byte
  * `i32.store16`: wrap i32 to i16 and store 2 bytes
  * `i32.store`: (no conversion) store 4 bytes
  * `i64.store8`: wrap i64 to i8 and store 1 byte
  * `i64.store16`: wrap i64 to i16 and store 2 bytes
  * `i64.store32`: wrap i64 to i32 and store 4 bytes
  * `i64.store`: (no conversion) store 8 bytes
  * `f32.store`: (no conversion) store 4 bytes
  * `f64.store`: (no conversion) store 8 bytes

In addition to storing to memory, store instructions produce a value which is their 
`value` input operand before wrapping.

### Addressing

Each linear memory access operation also has an address operand and an immediate
integer byte offset attribute. The immediate is the same type as the address'
index. The infinite-precision sum of the address operand's value with the byte
offset attribute's value is called the *effective address*, which is interpreted
as an unsigned byte index.

Linear memory operations access the bytes starting at the effective address and
extend for the number of bytes implied by the storage size. If any of the
accessed bytes are beyond `memory_size`, the access is considered
*out-of-bounds*. A module may optionally define that out-of-bounds includes
small effective addresses close to `0`
(see [discussion](https://github.com/WebAssembly/design/issues/204)).
The semantics of out-of-bounds accesses are discussed
[below](AstSemantics.md#out-of-bounds).

The use of infinite-precision in the effective address computation means that
the addition of the offset to the address never causes wrapping, so if the
address for an access is out-of-bounds, the effective address will always also
be out-of-bounds.

In wasm32, address operands and offset attributes have type `i32`, and linear
memory sizes are limited to 4 GiB (of course, actual sizes are further limited
by [available resources](Nondeterminism.md)). In wasm64, address operands and
offsets have type `i64`. The MVP only includes wasm32; subsequent versions
will add support for wasm64 and thus
[>4 GiB linear memory](FutureFeatures.md#linear-memory-bigger-than-4-gib).


### Alignment

Each linear memory access operation also has an immediate positive integer power
of 2 alignment attribute, which is the same type as the address' index. An
alignment value which is the same as the memory attribute size is considered
to be a *natural* alignment. The alignment applies to the effective address and
not merely the address operand, i.e. the immediate offset is taken into account
when considering alignment.

If the effective address of a memory access is a multiple of the alignment
attribute value of the memory access, the memory access is considered *aligned*,
otherwise it is considered *misaligned*. Aligned and misaligned accesses have
the same behavior. 

Alignment affects performance as follows:

 * Aligned accesses with at least natural alignment are fast.
 * Aligned accesses with less than natural alignment may be somewhat slower
   (think: implementation makes multiple accesses, either in software or in
   hardware).
 * Misaligned access of any kind may be *massively* slower (think:
   implementation takes a signal and fixes things up).

Thus, it is recommend that WebAssembly producers align frequently-used data to
permit the use of natural alignment access, and use loads and stores with the
greatest alignment values practical, while always avoiding misaligned accesses.


### Out of Bounds

Out of bounds accesses trap.


### Resizing

In the MVP, linear memory can be resized by a `grow_memory` operation. This
operation requires its operand to be a multiple of the system
page size. To determine page size, a nullary `page_size` operation is provided.

 * `grow_memory` : grow linear memory by a given unsigned delta which
    must be a multiple of `page_size`
 * `page_size` : nullary constant function returning page size in bytes

As stated [above](AstSemantics.md#linear-memory), linear memory is contiguous,
meaning there are no "holes" in the linear address space. After the
MVP, there are [future features](FutureFeatures.md#finer-grained-control-over-memory)
proposed to allow setting protection and creating mappings within the
contiguous linear memory.

In the MVP, memory can only be grown. After the MVP, a memory shrinking
operation may be added. However, due to normal fragmentation, applications are
instead expected release unused physical pages from the working set using the
[`discard`](FutureFeatures.md#finer-grained-control-over-memory) future feature.

The result type of `page_size` is `int32` for wasm32 and `int64` for wasm64.
The result value of `page_size` is an unsigned integer which is a power of 2.

The `page_size` value need not reflect the actual internal page size of the
implementation; it just needs to be a value suitable for use with
`resize_memory`.


## Local variables

Each function has a fixed, pre-declared number of local variables which occupy a single
index space local to the function. Parameters are addressed as local variables. Local
variables do not have addresses and are not aliased by linear memory. Local
variables have local types and are initialized to the appropriate zero value for their
type at the beginning of the function, except parameters which are initialized to the values
of the arguments passed to the function.

  * `get_local`: read the current value of a local variable
  * `set_local`: set the current value of a local variable

The details of index space for local variables and their types will be further clarified,
e.g. whether locals with type `i32` and `i64` must be contiguous and separate from
others, etc.


## Control flow structures

WebAssembly offers basic structured control flow. All control flow structures
are statements.

  * `block`: a fixed-length sequence of statements
  * `if`: if statement
  * `do_while`: do while statement, basically a loop with a conditional branch
    (back to the top of the loop)
  * `forever`: infinite loop statement (like `while (1)`), basically an
    unconditional branch (back to the top of the loop)
  * `continue`: continue to start of nested loop
  * `break`: break to end from nested loop or block
  * `return`: return zero or more values from this function
  * `switch`: switch statement with fallthrough

Loops (`do_while` and `forever`) may only be entered via fallthrough at the top.
In particular, loops may not be entered directly via a `break`, `continue`, or
`switch` destination. Break and continue statements can only target blocks or
loops in which they are nested. These rules guarantee that all control flow
graphs are well-structured.

Structured control flow provides simple and size-efficient binary encoding and
compilation. Any control flow—even irreducible—can be transformed into structured
control flow with the
[Relooper](https://github.com/kripken/emscripten/raw/master/docs/paper.pdf)
[algorithm](http://dl.acm.org/citation.cfm?id=2048224&CFID=670868333&CFTOKEN=46181900),
with guaranteed low code size overhead, and typically minimal throughput
overhead (except for pathological cases of irreducible control
flow). Alternative approaches can generate reducible control flow via node
splitting, which can reduce throughput overhead, at the cost of increasing
code size (potentially very significantly in pathological cases).
Also,
[more expressive control flow constructs](FutureFeatures.md#more-expressive-control-flow)
may be added in the future.

## Calls

Each function has a *signature*, which consists of:

  * Return types, which are a sequence of local types
  * Argument types, which are a sequence of local types

WebAssembly doesn't support variable-length argument lists (aka
varargs). Compilers targetting WebAssembly can instead support them through
explicit accesses to linear memory.

In the MVP, the length of the return types sequence may only be 0 or 1. This
restriction may be lifted in the future.

Direct calls to a function specify the callee by index into a *main function table*.

  * `call`: call function directly

A direct call to a function with a mismatched signature is a module verification error.

Like direct calls, calls to [imports](Modules.md#imports-and-exports) specify
the callee by index into an *imported function table* defined by the sequence of import
declarations in the module import section. A direct call to an imported function with a
mismatched signature is a module verification error.

  * `call_import` : call imported function directly

Indirect calls allow calling target functions that are unknown at compile time.
The target function is an expression of local type `i32` and is always the first
input into the indirect call.
A `call_indirect` specifies the *expected* signature of the target function with
an index into a *signature table* defined by the module. 
An indirect call to a function with a mismatched signature causes a trap.

  * `call_indirect`: call function indirectly
<<<<<<< HEAD
  * `addressof`: obtain a function pointer value for a given function

Function-pointer values are comparable for equality and the `addressof` operator
is monomorphic. Function-pointer values can be explicitly coerced to and from
integers.

In the MVP, function pointer values are local to a single module. The
[dynamic linking](DynamicLinking.md) feature is necessary for two modules to
pass function pointers back and forth.
=======

Functions from the main function table are made addressable by defining an 
*indirect function table* that consists of a sequence of indices
into the module's main function table. A function from the main table may appear more than
once in the indirect function table. Functions not appearing in the indirect function 
table cannot be called indirectly.

In the MVP, indices into the indirect function table are local to a single module, so wasm
modules may use `i32` constants to refer to entries in their own indirect function table. The
[dynamic linking](DynamicLinking.md) feature is necessary for two modules to pass function
pointers back and forth. This will mean concatenating indirect function tables
and adding an operation `address_of` that computes the absolute index into the concatenated
table from an index in a module's local indirect table. JITing may also mean appending more 
functions to the end of the indirect function table.
>>>>>>> 5b5ffa48

Multiple return value calls will be possible, though possibly not in the
MVP. The details of multiple-return-value calls needs clarification. Calling a
function that returns multiple values will likely have to be a statement that
specifies multiple local variables to which to assign the corresponding return
values.

## Constants

These opcodes have an immediate operand of their associated type which is
produced as their result value. All possible values of all types are
supported (including NaN values of all possible bit patterns).

  * `i32.const`: produce the value of an i32 immediate
  * `i64.const`: produce the value of an i64 immediate
  * `f32.const`: produce the value of an f32 immediate
  * `f64.const`: produce the value of an f64 immediate

## Expressions with Control Flow

  * `comma`: evaluate and ignore the result of the first operand, evaluate and
    return the second operand
  * `conditional`: basically ternary `?:` operator

New operations may be considered which allow measurably greater
expression-tree-building opportunities.

## 32-bit Integer operations

Integer operations are signed, unsigned, or sign-agnostic. Signed operations
use two's complement signed integer representation.

Signed and unsigned operations trap whenever the result cannot be represented
in the result type. This includes division and remainder by zero, and signed
division overflow (`INT32_MIN / -1`). Signed remainder with a non-zero
denominator always returns the correct value, even when the corresponding
division would trap. Sign-agnostic operations silently wrap overflowing
results into the result type.

  * `i32.add`: sign-agnostic addition
  * `i32.sub`: sign-agnostic subtraction
  * `i32.mul`: sign-agnostic multiplication (lower 32-bits)
  * `i32.div_s`: signed division (result is truncated toward zero)
  * `i32.div_u`: unsigned division (result is [floored](https://en.wikipedia.org/wiki/Floor_and_ceiling_functions))
  * `i32.rem_s`: signed remainder (result has the sign of the dividend)
  * `i32.rem_u`: unsigned remainder
  * `i32.and`: sign-agnostic logical and
  * `i32.or`: sign-agnostic inclusive or
  * `i32.xor`: sign-agnostic exclusive or
  * `i32.shl`: sign-agnostic shift left
  * `i32.shr_u`: zero-replicating (logical) shift right
  * `i32.shr_s`: sign-replicating (arithmetic) shift right
  * `i32.eq`: sign-agnostic compare equal
  * `i32.ne`: sign-agnostic compare unequal
  * `i32.lt_s`: signed less than
  * `i32.le_s`: signed less than or equal
  * `i32.lt_u`: unsigned less than
  * `i32.le_u`: unsigned less than or equal
  * `i32.gt_s`: signed greater than
  * `i32.ge_s`: signed greater than or equal
  * `i32.gt_u`: unsigned greater than
  * `i32.ge_u`: unsigned greater than or equal
  * `i32.clz`: sign-agnostic count leading zero bits (defined for all values, including zero)
  * `i32.ctz`: sign-agnostic count trailing zero bits (defined for all values, including zero)
  * `i32.popcnt`: sign-agnostic count number of one bits

Shifts interpret their shift count operand as an unsigned value. When the shift
count is at least the bitwidth of the shift, `shl` and `shr_u` produce `0`, and
`shr_s` produces `0` if the value being shifted is non-negative, and `-1`
otherwise.

All comparison operations yield 32-bit integer results with `1` representing
`true` and `0` representing `false`.

## 64-bit integer operations

The same operations are available on 64-bit integers as the those available for
32-bit integers.

## Floating point operations

Floating point arithmetic follows the IEEE 754-2008 standard, except that:
 - The sign bit and significand bit pattern of any NaN value returned from a
   floating point arithmetic operation other than `neg`, `abs`, and `copysign`
   are not specified. In particular, the "NaN propagation"
   section of IEEE 754-2008 is not required. NaNs do propagate through
   arithmetic operations according to IEEE 754-2008 rules, the difference here
   is that they do so without necessarily preserving the specific bit patterns
   of the original NaNs.
 - WebAssembly uses "non-stop" mode, and floating point exceptions are not
   otherwise observable. In particular, neither alternate floating point
   exception handling attributes nor the non-computational operations on status
   flags are supported. There is no observable difference between quiet and
   signalling NaN. However, positive infinity, negative infinity, and NaN are
   still always produced as result values to indicate overflow, invalid, and
   divide-by-zero conditions, as specified by IEEE 754-2008.
 - WebAssembly uses the round-to-nearest ties-to-even rounding attribute, except
   where otherwise specified. Non-default directed rounding attributes are not
   supported.
 - The strategy for gradual underflow (subnormals) is
   [under discussion](https://github.com/WebAssembly/design/issues/148).

In the future, these limitations may be lifted, enabling
[full IEEE 754-2008 support](FutureFeatures.md#full-ieee-754-2008-conformance).

Note that not all operations required by IEEE 754-2008 are provided directly.
However, WebAssembly includes enough functionality to support reasonable library
implementations of the remaining required operations.

  * `f32.add`: addition
  * `f32.sub`: subtraction
  * `f32.mul`: multiplication
  * `f32.div`: division
  * `f32.abs`: absolute value
  * `f32.neg`: negation
  * `f32.copysign`: copysign
  * `f32.ceil`: ceiling operation
  * `f32.floor`: floor operation
  * `f32.trunc`: round to nearest integer towards zero
  * `f32.nearest`: round to nearest integer, ties to even
  * `f32.eq`: compare ordered and equal
  * `f32.ne`: compare unordered or unequal
  * `f32.lt`: compare ordered and less than
  * `f32.le`: compare ordered and less than or equal
  * `f32.gt`: compare ordered and greater than
  * `f32.ge`: compare ordered and greater than or equal
  * `f32.sqrt`: square root
  * `f32.min`: minimum (binary operator); if either operand is NaN, returns NaN
  * `f32.max`: maximum (binary operator); if either operand is NaN, returns NaN

  * `f64.add`: addition
  * `f64.sub`: subtraction
  * `f64.mul`: multiplication
  * `f64.div`: division
  * `f64.abs`: absolute value
  * `f64.neg`: negation
  * `f64.copysign`: copysign
  * `f64.ceil`: ceiling operation
  * `f64.floor`: floor operation
  * `f64.trunc`: round to nearest integer towards zero
  * `f64.nearest`: round to nearest integer, ties to even
  * `f64.eq`: compare ordered and equal
  * `f64.ne`: compare unordered or unequal
  * `f64.lt`: compare ordered and less than
  * `f64.le`: compare ordered and less than or equal
  * `f64.gt`: compare ordered and greater than
  * `f64.ge`: compare ordered and greater than or equal
  * `f64.sqrt`: square root
  * `f64.min`: minimum (binary operator); if either operand is NaN, returns NaN
  * `f64.max`: maximum (binary operator); if either operand is NaN, returns NaN

`min` and `max` operations treat `-0.0` as being effectively less than `0.0`.

In floating point comparisons, the operands are *unordered* if either operand
is NaN, and *ordered* otherwise.

## Datatype conversions, truncations, reinterpretations, promotions, and demotions

  * `i32.wrap[i64]`: wrap a 64-bit integer to a 32-bit integer
  * `i32.trunc_s[f32]`: truncate a 32-bit float to a signed 32-bit integer
  * `i32.trunc_s[f64]`: truncate a 64-bit float to a signed 32-bit integer
  * `i32.trunc_u[f32]`: truncate a 32-bit float to an unsigned 32-bit integer
  * `i32.trunc_u[f64]`: truncate a 64-bit float to an unsigned 32-bit integer
  * `i32.reinterpret[f32]`: reinterpret the bits of a 32-bit float as a 32-bit integer
  * `i64.extend_s[i32]`: extend a signed 32-bit integer to a 64-bit integer
  * `i64.extend_u[i32]`: extend an unsigned 32-bit integer to a 64-bit integer
  * `i64.trunc_s[f32]`: truncate a 32-bit float to a signed 64-bit integer
  * `i64.trunc_s[f64]`: truncate a 64-bit float to a signed 64-bit integer
  * `i64.trunc_u[f32]`: truncate a 32-bit float to an unsigned 64-bit integer
  * `i64.trunc_u[f64]`: truncate a 64-bit float to an unsigned 64-bit integer
  * `i64.reinterpret[f64]`: reinterpret the bits of a 64-bit float as a 64-bit integer
  * `f32.demote[f64]`: demote a 64-bit float to a 32-bit float
  * `f32.convert_s[i32]`: convert a signed 32-bit integer to a 32-bit float
  * `f32.convert_s[i64]`: convert a signed 64-bit integer to a 32-bit float
  * `f32.convert_u[i32]`: convert an unsigned 32-bit integer to a 32-bit float
  * `f32.convert_u[i64]`: convert an unsigned 64-bit integer to a 32-bit float
  * `f32.reinterpret[i32]`: reinterpret the bits of a 32-bit integer as a 32-bit float
  * `f64.promote[f32]`: promote a 32-bit float to a 64-bit float
  * `f64.convert_s[i32]`: convert a signed 32-bit integer to a 64-bit float
  * `f64.convert_s[i64]`: convert a signed 64-bit integer to a 64-bit float
  * `f64.convert_u[i32]`: convert an unsigned 32-bit integer to a 64-bit float
  * `f64.convert_u[i64]`: convert an unsigned 64-bit integer to a 64-bit float
  * `f64.reinterpret[i64]`: reinterpret the bits of a 64-bit integer as a 64-bit float

Wrapping and extension of integer values always succeed.
Promotion and demotion of floating point values always succeed.
Demotion of floating point values uses round-to-nearest ties-to-even rounding,
and may overflow to infinity or negative infinity as specified by IEEE 754-2008.
If the operand of promotion or demotion is NaN, the sign bit and significand
of the result are not specified.

Reinterpretations always succeed.

Conversions from integer to floating point always succeed, and use
round-to-nearest ties-to-even rounding.

Truncation from floating point to integer where IEEE 754-2008 would specify an
invalid operation exception (e.g. when the floating point value is NaN or
outside the range which rounds to an integer in range) traps.

## Feature test

To support [feature testing](FeatureTest.md), an AST node would be provided:

  * `has_feature`: return whether the given feature is supported, identified by string

In the MVP, `has_feature` would always return false. As features were added post-MVP,
`has_feature` would start returning true. `has_feature` is a pure function, always
returning the same value for the same string over the lifetime of a single
instance and other related (as defined by the host environment) instances.<|MERGE_RESOLUTION|>--- conflicted
+++ resolved
@@ -297,37 +297,27 @@
 Indirect calls allow calling target functions that are unknown at compile time.
 The target function is an expression of local type `i32` and is always the first
 input into the indirect call.
+
 A `call_indirect` specifies the *expected* signature of the target function with
-an index into a *signature table* defined by the module. 
-An indirect call to a function with a mismatched signature causes a trap.
+an index into a *signature table* defined by the module. An indirect call to a
+function with a mismatched signature causes a trap.
 
   * `call_indirect`: call function indirectly
-<<<<<<< HEAD
-  * `addressof`: obtain a function pointer value for a given function
-
-Function-pointer values are comparable for equality and the `addressof` operator
-is monomorphic. Function-pointer values can be explicitly coerced to and from
-integers.
-
-In the MVP, function pointer values are local to a single module. The
-[dynamic linking](DynamicLinking.md) feature is necessary for two modules to
-pass function pointers back and forth.
-=======
-
-Functions from the main function table are made addressable by defining an 
-*indirect function table* that consists of a sequence of indices
-into the module's main function table. A function from the main table may appear more than
-once in the indirect function table. Functions not appearing in the indirect function 
-table cannot be called indirectly.
-
-In the MVP, indices into the indirect function table are local to a single module, so wasm
-modules may use `i32` constants to refer to entries in their own indirect function table. The
-[dynamic linking](DynamicLinking.md) feature is necessary for two modules to pass function
-pointers back and forth. This will mean concatenating indirect function tables
-and adding an operation `address_of` that computes the absolute index into the concatenated
-table from an index in a module's local indirect table. JITing may also mean appending more 
-functions to the end of the indirect function table.
->>>>>>> 5b5ffa48
+
+Functions from the main function table are made addressable by defining an
+*indirect function table* that consists of a sequence of indices into the
+module's main function table. A function from the main table may appear more
+than once in the indirect function table. Functions not appearing in the
+indirect function table cannot be called indirectly.
+
+In the MVP, indices into the indirect function table are local to a single
+module, so wasm modules may use `i32` constants to refer to entries in their own
+indirect function table. The [dynamic linking](DynamicLinking.md) feature is
+necessary for two modules to pass function pointers back and forth. This will
+mean concatenating indirect function tables and adding an operation `address_of`
+that computes the absolute index into the concatenated table from an index in a
+module's local indirect table. JITing may also mean appending more functions to
+the end of the indirect function table.
 
 Multiple return value calls will be possible, though possibly not in the
 MVP. The details of multiple-return-value calls needs clarification. Calling a
