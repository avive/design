--- conflicted
+++ resolved
@@ -167,7 +167,6 @@
 | body size | `uint16` | `flags[0] == 0` | size of function body to follow, in bytes |
 | body | `bytes` | `flags[0] == 0` | function body |
 
-<<<<<<< HEAD
 #### Local Entry
 
 Each local entry declares a number of local variables of a given type.
@@ -177,7 +176,7 @@
 | ----- | ----- | ----- |
 | count | `varuint32` | number of local variables of the following type |
 | type | `value_type` | type of the variables |
-=======
+
 ### Export Table section
 
 ID: `export_table`
@@ -208,7 +207,6 @@
 | Field | Type | Description |
 | ----- |  ----- | ----- |
 | index | `varuint32` | start function index |
->>>>>>> c8137d9a
 
 ### Data Segments section
 
